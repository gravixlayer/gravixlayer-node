{
  "name": "gravixlayer",
<<<<<<< HEAD
  "version": "0.0.9",
  "type": "module",
=======
  "version": "0.0.10",
>>>>>>> ee5536a3
  "main": "dist/index.js",
  "module": "dist/index.mjs",
  "types": "dist/index.d.ts",
  "exports": {
    ".": {
      "import": "./dist/index.mjs",
      "require": "./dist/index.js",
      "types": "./dist/index.d.ts"
    }
  },
  "publishConfig": {
    "access": "public"
  },
  "repository": {
    "type": "git",
    "url": "git+https://github.com/gravixlayer/gravixlayer-node.git"
  },
  "bin": {
    "gravixlayer": "dist/cli.js"
  },
  "files": [
    "dist/**/*",
    "README.md",
    "LICENSE"
  ],
  "scripts": {
    "build": "tsup",
    "dev": "tsup --watch",
    "test": "node test/simple-unit-test.cjs",
    "test:unit": "node test/unit-test.cjs",
    "test:simple": "node test/simple-unit-test.cjs",
    "test:integration": "node test/integration-test.cjs",
    "test:cli": "node test/cli-test.cjs",
    "test:all": "node test/run-all-tests.cjs",
    "test:comprehensive": "npm run build && npm run test:all",
    "prepublishOnly": "npm run build",
    "publish": "node scripts/publish.js"
  },
  "keywords": [
    "gravixlayer",
    "llm",
    "ai",
    "api",
    "sdk",
    "compatible",
    "javascript",
    "typescript"
  ],
  "author": "Sukrith <sukrithpvs@gmail.com>",
  "license": "Apache-2.0",
  "homepage": "https://github.com/gravixlayer/gravixlayer-node",
  "bugs": {
    "url": "https://github.com/gravixlayer/gravixlayer-node/issues"
  },
  "dependencies": {
    "commander": "^11.0.0",
    "form-data": "^4.0.0",
    "gravixlayer": "^0.0.10",
    "node-fetch": "^2.7.0"
  },
  "devDependencies": {
    "@types/jest": "^29.0.0",
    "@types/node": "^20.0.0",
    "@types/node-fetch": "^2.6.13",
    "jest": "^29.0.0",
    "ts-jest": "^29.0.0",
    "tsup": "^7.0.0",
    "typescript": "^5.0.0"
  },
  "engines": {
    "node": ">=16.0.0"
  },
  "jest": {
    "preset": "ts-jest",
    "testEnvironment": "node",
    "roots": [
      "<rootDir>/src"
    ],
    "testMatch": [
      "**/__tests__/**/*.ts",
      "**/?(*.)+(spec|test).ts"
    ],
    "transform": {
      "^.+\\.ts$": "ts-jest"
    },
    "moduleNameMapper": {
      "^node-fetch$": "<rootDir>/src/__mocks__/node-fetch.ts"
    },
    "collectCoverageFrom": [
      "src/**/*.ts",
      "!src/**/*.d.ts",
      "!src/cli.ts"
    ],
    "coverageDirectory": "coverage",
    "coverageReporters": [
      "text",
      "lcov",
      "html"
    ]
  }
}<|MERGE_RESOLUTION|>--- conflicted
+++ resolved
@@ -1,11 +1,7 @@
 {
   "name": "gravixlayer",
-<<<<<<< HEAD
-  "version": "0.0.9",
+  "version": "0.0.10",
   "type": "module",
-=======
-  "version": "0.0.10",
->>>>>>> ee5536a3
   "main": "dist/index.js",
   "module": "dist/index.mjs",
   "types": "dist/index.d.ts",
